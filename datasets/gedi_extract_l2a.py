"""
Copyright 2020 The Google Earth Engine Community Authors

Licensed under the Apache License, Version 2.0 (the "License");
you may not use this file except in compliance with the License.
You may obtain a copy of the License at

https://www.apache.org/licenses/LICENSE-2.0
Unless required by applicable law or agreed to in writing, software
distributed under the License is distributed on an "AS IS" BASIS,
WITHOUT WARRANTIES OR CONDITIONS OF ANY KIND, either express or implied.
See the License for the specific language governing permissions and
limitations under the License.
"""

from absl import app
from absl import logging
import h5py
import pandas as pd
import os

meta_variables = (
    'beam',
    'channel',
    'degrade_flag',
    'delta_time',
    'digital_elevation_model',
    'digital_elevation_model_srtm',
    'elev_highestreturn',
    'elev_lowestmode',
    'elevation_bias_flag',
    'elevation_bin0_error',
    'energy_total',

    'land_cover_data/landsat_treecover',
    'land_cover_data/landsat_water_persistence',
    'land_cover_data/leaf_off_doy',
    'land_cover_data/leaf_off_flag',
    'land_cover_data/leaf_on_cycle',
    'land_cover_data/leaf_on_doy',
    'land_cover_data/modis_nonvegetated',
    'land_cover_data/modis_nonvegetated_sd',
    'land_cover_data/modis_treecover',
    'land_cover_data/modis_treecover_sd',
    'land_cover_data/pft_class',
    'land_cover_data/region_class',
    'land_cover_data/urban_focal_window_size',
    'land_cover_data/urban_proportion',

    'lat_highestreturn',
    'lat_lowestmode',
    'latitude_bin0_error',
    'lon_highestreturn',
    'lon_lowestmode',
    'longitude_bin0_error',

    'master_frac',
    'master_int',
    'mean_sea_surface',
    'num_detectedmodes',
    'quality_flag',

    'rx_1gaussfit/rx_gamplitude',
    'rx_1gaussfit/rx_gamplitude_error',
    'rx_1gaussfit/rx_gbias',
    'rx_1gaussfit/rx_gbias_error',
    'rx_1gaussfit/rx_gchisq',
    'rx_1gaussfit/rx_gflag',
    'rx_1gaussfit/rx_giters',
    'rx_1gaussfit/rx_gloc',
    'rx_1gaussfit/rx_gloc_error',
    'rx_1gaussfit/rx_gwidth',
    'rx_1gaussfit/rx_gwidth_error',

    'rx_assess/mean',
    'rx_assess/mean_64kadjusted',
    'rx_assess/ocean_calibration_shot_flag',
    'rx_assess/quality_flag',
    'rx_assess/rx_assess_flag',
    'rx_assess/rx_clipbin0',
    'rx_assess/rx_clipbin_count',
    'rx_assess/rx_energy',
    'rx_assess/rx_maxamp',
    'rx_assess/rx_maxpeakloc',
    'rx_assess/sd_corrected',

    'selected_algorithm',
    'selected_mode',
    'selected_mode_flag',

    'sensitivity',
    'shot_number',
    'solar_azimuth',
    'solar_elevation',
    'surface_flag'
)

# pylint:disable=line-too-long
def extract_values(input_path, output_path):
  """Extracts all rh (relative height) values from all algorithms and some qa flags.

  Args:
     input_path: string, GEDI L2A file path
     output_path: string, csv output file path

  /BEAMXXXX/rx_assess/quality_flag == 1   L2A
  /BEAMXXXX/rx_assess/rx_maxamp > (8 * /BEAMXXXX/rx_assess/sd_corrected)  L2A Check with Michelle on lowering sd_corrected multiplier
  /BEAMXXXX/rx_processing_a<n>/rx_algrunflag == 1 L2A <n> is equal to the value of /BEAMXXXX/selected_algorithm
  /BEAMXXXX/rx_processing_a<n>/zcross > 0 L2A <n> is equal to the value of /BEAMXXXX/selected_algorithm
  /BEAMXXXX/rx_processing_a<n>/toploc > 0 L2A <n> is equal to the value of /BEAMXXXX/selected_algorithm
  /BEAMXXXX/sensitivity > 0   L2A
  /BEAMXXXX/sensitivity <= 1  L2A

  """
  basename = os.path.basename(input_path)
  if not basename.startswith('GEDI') or not basename.endswith('.h5'):
    logging.error('Input path is not a GEDI filename: %s', input_path)
    return

  with h5py.File(input_path, 'r') as hdf_fh:
    with open(output_path, 'w') as csv_fh:
      write_csv(hdf_fh, csv_fh)

# Number of different L2A algorithms.
# Moved to a function for stubbing out in tests.
def num_algorithms():
  return 6

# TODO(simonf): refactor write_csv to methods by h5 group.
# The idea is to dynamically construct a dataframe by using predefined list of variables.
def write_csv(hdf_fh, csv_fh):
  """Writes a single CSV file based on the contents of HDF file."""
  is_first = True
  rh_names = [f'rh{d}' for d in range(0, 101)]
  for k in hdf_fh.keys():
<<<<<<< HEAD
      if not k.startswith('BEAM'):
          continue
      print('\t',k)

      df = pd.DataFrame()

      for v in meta_variables:
          name = v.split('/')[-1]
          # print(v, '==>', name)

          df[name] = hdf_fh[f'{k}/{v}']

      rh = pd.DataFrame(hdf_fh[f'{k}/rh'], columns=rh_names)

      df = pd.concat((df, rh), axis=1)

      df.to_csv(csv_file, float_format='%3.6f', index=False, header=is_first, mode='a', line_terminator='\n')
      is_first = False
      df = None
=======
    if not k.startswith('BEAM'):
      continue
    print('\t',k)
    lat_lowestmode = hdf_fh[f'{k}/lat_lowestmode']
    lon_lowestmode = hdf_fh[f'{k}/lon_lowestmode']
    beam = hdf_fh[f'{k}/beam']
    channel = hdf_fh[f'{k}/channel']
    degrade_flag = hdf_fh[f'{k}/degrade_flag']
    delta_time = np.array(hdf_fh[f'{k}/delta_time']) #* 1000 + 1514764800000

    elev_highestreturn = hdf_fh[f'{k}/elev_highestreturn']
    elev_lowestmode = hdf_fh[f'{k}/elev_lowestmode']

    elevation_bias_flag = hdf_fh[f'{k}/elevation_bias_flag']
    elevation_bin0_error = hdf_fh[f'{k}/elevation_bin0_error']
    energy_total = hdf_fh[f'{k}/energy_total']

    # geolocation: see below for extraction by algorithms

    #land_cover_data
    landsat_treecover = hdf_fh[f'{k}/land_cover_data/landsat_treecover']
    modis_nonvegetated = hdf_fh[f'{k}/land_cover_data/modis_nonvegetated']
    modis_nonvegetated_sd = hdf_fh[f'{k}/land_cover_data/modis_nonvegetated_sd']
    modis_treecover = hdf_fh[f'{k}/land_cover_data/modis_treecover']
    modis_treecover_sd = hdf_fh[f'{k}/land_cover_data/modis_treecover_sd']

    lat_highestreturn = hdf_fh[f'{k}/lat_highestreturn']
    #lat_lowestmode: see lat above

    latitude_bin0_error = hdf_fh[f'{k}/latitude_bin0_error']

    lon_highestreturn = hdf_fh[f'{k}/lon_highestreturn']
    #lon_lowestmode: see lon above
    longitude_bin0_error = hdf_fh[f'{k}/longitude_bin0_error']

    master_frac = hdf_fh[f'{k}/master_frac']
    master_int = hdf_fh[f'{k}/master_int']
    mean_sea_surface = hdf_fh[f'{k}/mean_sea_surface']
    num_detectedmodes = hdf_fh[f'{k}/num_detectedmodes']

    quality_flag = hdf_fh[f'{k}/quality_flag']

    #rh: this is essentially rh_a1, ignore

    selected_algorithm = hdf_fh[f'{k}/selected_algorithm']
    selected_mode = hdf_fh[f'{k}/selected_mode']

    # should this be ignored
    sensitivity = hdf_fh[f'{k}/sensitivity']

    shot_number = hdf_fh[f'{k}/shot_number']
    solar_azimuth = hdf_fh[f'{k}/solar_azimuth']
    solar_elevation = hdf_fh[f'{k}/solar_elevation']
    surface_flag = hdf_fh[f'{k}/surface_flag']

    #group rx_1gaussfit
    rx_gamplitude = hdf_fh[f'{k}/rx_1gaussfit/rx_gamplitude']
    rx_gamplitude_error = hdf_fh[f'{k}/rx_1gaussfit/rx_gamplitude_error']
    rx_gbias = hdf_fh[f'{k}/rx_1gaussfit/rx_gbias']
    rx_gbias_error = hdf_fh[f'{k}/rx_1gaussfit/rx_gbias_error']
    rx_gchisq = hdf_fh[f'{k}/rx_1gaussfit/rx_gchisq']
    rx_gflag = hdf_fh[f'{k}/rx_1gaussfit/rx_gflag']
    rx_giters = hdf_fh[f'{k}/rx_1gaussfit/rx_giters']
    rx_gloc = hdf_fh[f'{k}/rx_1gaussfit/rx_gloc']
    rx_gloc_error = hdf_fh[f'{k}/rx_1gaussfit/rx_gloc_error']
    rx_gwidth = hdf_fh[f'{k}/rx_1gaussfit/rx_gwidth']
    rx_gwidth_error = hdf_fh[f'{k}/rx_1gaussfit/rx_gwidth_error']

    # These are single value array, ignoring
    # mpfit_max_func_evals = hdf_fh[f'{k}/rx_1gaussfit/ancillary/mpfit_max_func_evals']
    # mpfit_maxiters = hdf_fh[f'{k}/rx_1gaussfit/ancillary/mpfit_maxiters']
    # mpfit_tolerance = hdf_fh[f'{k}/rx_1gaussfit/ancillary/mpfit_tolerance']
    # rx_constraint_gamplitude_lower = hdf_fh[f'{k}/rx_1gaussfit/ancillary/rx_constraint_gamplitude_lower']
    # rx_constraint_gamplitude_upper = hdf_fh[f'{k}/rx_1gaussfit/ancillary/rx_constraint_gamplitude_upper']
    # rx_constraint_gloc_lower = hdf_fh[f'{k}/rx_1gaussfit/ancillary/rx_constraint_gloc_lower']
    # rx_constraint_gloc_upper = hdf_fh[f'{k}/rx_1gaussfit/ancillary/rx_constraint_gloc_upper']
    # rx_estimate_bias = hdf_fh[f'{k}/rx_1gaussfit/ancillary/rx_estimate_bias']
    # rx_mean_noise_level = hdf_fh[f'{k}/rx_1gaussfit/ancillary/rx_mean_noise_level']
    # rx_smoothwidth = hdf_fh[f'{k}/rx_1gaussfit/ancillary/rx_smoothwidth']

    #group rx_assess
    rx_assess_mean = hdf_fh[f'{k}/rx_assess/mean']
    rx_assess_mean_64kadjusted = hdf_fh[f'{k}/rx_assess/mean_64kadjusted']
    rx_assess_ocean_calibration_shot_flag = hdf_fh[f'{k}/rx_assess/ocean_calibration_shot_flag']
    rx_assess_quality_flag = hdf_fh[f'{k}/rx_assess/quality_flag']
    rx_assess_flag = hdf_fh[f'{k}/rx_assess/rx_assess_flag']
    rx_clipbin0 = hdf_fh[f'{k}/rx_assess/rx_clipbin0']
    rx_clipbin_count = hdf_fh[f'{k}/rx_assess/rx_clipbin_count']
    rx_energy = hdf_fh[f'{k}/rx_assess/rx_energy']
    rx_maxamp = hdf_fh[f'{k}/rx_assess/rx_maxamp']
    rx_maxpeakloc = hdf_fh[f'{k}/rx_assess/rx_maxpeakloc']
    sd_corrected = hdf_fh[f'{k}/rx_assess/sd_corrected']

    # These are single valued array, ignoring
    # rx_ampbounds_ll = hdf_fh[f'{k}/rx_assess/ancillary/rx_ampbounds_ll']
    # rx_ampbounds_ul = hdf_fh[f'{k}/rx_assess/ancillary/rx_ampbounds_ul']
    # rx_clipamp = hdf_fh[f'{k}/rx_assess/ancillary/rx_clipamp']
    # rx_pulsethresh = hdf_fh[f'{k}/rx_assess/ancillary/rx_pulsethresh']
    # rx_ringthresh = hdf_fh[f'{k}/rx_assess/ancillary/rx_ringthresh']
    # smoothing_width_locs = hdf_fh[f'{k}/rx_assess/ancillary/smoothing_width_locs']

    metadata = {
      "lat_lowestmode":                 lat_lowestmode,
      "lon_lowestmode":                 lon_lowestmode,
      "beam":                           beam,
      "channel":                        channel,
      "degrade_flag":                   degrade_flag,
      "delta_time":                     delta_time,
      "elev_highestreturn":             elev_highestreturn,
      "elev_lowestmode":                elev_lowestmode,
      "elevation_bias_flag":            elevation_bias_flag,
      "elevation_bin0_error":           elevation_bin0_error,
      "energy_total":                   energy_total,
      "landsat_treecover":              landsat_treecover,
      "modis_nonvegetated":             modis_nonvegetated,
      "modis_nonvegetated_sd":          modis_nonvegetated_sd,
      "modis_treecover":                modis_treecover,
      "modis_treecover_sd":             modis_treecover_sd,
      "lat_highestreturn":              lat_highestreturn,
      "latitude_bin0_error":            latitude_bin0_error,
      "lon_highestreturn":              lon_highestreturn,
      "longitude_bin0_error":           longitude_bin0_error,
      "master_frac":                    master_frac,
      "master_int":                     master_int,
      "mean_sea_surface":               mean_sea_surface,
      "num_detectedmodes":              num_detectedmodes,
      "quality_flag":                   quality_flag,
      "selected_algorithm":             selected_algorithm,
      "selected_mode":                  selected_mode,
      "sensitivity":                    sensitivity,
      "shot_number":                    shot_number,
      "solar_azimuth":                  solar_azimuth,
      "solar_elevation":                solar_elevation,
      "surface_flag":                   surface_flag,
      "rx_gamplitude":                  rx_gamplitude,
      "rx_gamplitude_error":            rx_gamplitude_error,
      "rx_gbias":                       rx_gbias,
      "rx_gbias_error":                 rx_gbias_error,
      "rx_gchisq":                      rx_gchisq,
      "rx_gflag":                       rx_gflag,
      "rx_giters":                      rx_giters,
      "rx_gloc":                        rx_gloc,
      "rx_gloc_error":                  rx_gloc_error,
      "rx_gwidth":                      rx_gwidth,
      "rx_gwidth_error":                rx_gwidth_error,
      "rx_assess_mean":                 rx_assess_mean,
      "rx_assess_mean_64kadjusted":     rx_assess_mean_64kadjusted,
      "rx_assess_ocean_calibration_sho": rx_assess_ocean_calibration_shot_flag,
      "rx_assess_quality_flag":         rx_assess_quality_flag,
      "rx_assess_flag":                 rx_assess_flag,
      "rx_clipbin0":                    rx_clipbin0,
      "rx_clipbin_count":               rx_clipbin_count,
      "rx_energy":                      rx_energy,
      "rx_maxamp":                      rx_maxamp,
      "rx_maxpeakloc":                  rx_maxpeakloc,
      "sd_corrected":                   sd_corrected
    }

    dataframe = pd.DataFrame(metadata)

    for a in range(1, 1 + num_algorithms()):
      rh = hdf_fh[f'{k}/geolocation/rh_a{a}']
      qa = hdf_fh[f'{k}/geolocation/quality_flag_a{a}']

      rx_algrunflag = hdf_fh[f'{k}/rx_processing_a{a}/rx_algrunflag']
      zcross = hdf_fh[f'{k}/rx_processing_a{a}/zcross']
      toploc = hdf_fh[f'{k}/rx_processing_a{a}/toploc']

      rhq = np.column_stack((rh, qa, rx_algrunflag, zcross, toploc))
      names = [f'rh{x}_a{a}' for x in range(101)] + [f'quality_flag_a{a}',f'rx_algrunflag_a{a}',f'zcross_a{a}',f'toploc_a{a}']
      drhq = pd.DataFrame(rhq, columns=names)
      tmp = pd.concat((dataframe, drhq), axis=1)
      dataframe = tmp
      tmp = None

    dataframe.to_csv(csv_fh, float_format='%3.6f', index=False, header=is_first, line_terminator='\n')
    is_first = False
    dataframe = None
>>>>>>> b8531704

def main(argv):
  extract_values(argv[1], argv[2])

if __name__ == '__main__':
  app.run(main)<|MERGE_RESOLUTION|>--- conflicted
+++ resolved
@@ -133,7 +133,6 @@
   is_first = True
   rh_names = [f'rh{d}' for d in range(0, 101)]
   for k in hdf_fh.keys():
-<<<<<<< HEAD
       if not k.startswith('BEAM'):
           continue
       print('\t',k)
@@ -153,186 +152,6 @@
       df.to_csv(csv_file, float_format='%3.6f', index=False, header=is_first, mode='a', line_terminator='\n')
       is_first = False
       df = None
-=======
-    if not k.startswith('BEAM'):
-      continue
-    print('\t',k)
-    lat_lowestmode = hdf_fh[f'{k}/lat_lowestmode']
-    lon_lowestmode = hdf_fh[f'{k}/lon_lowestmode']
-    beam = hdf_fh[f'{k}/beam']
-    channel = hdf_fh[f'{k}/channel']
-    degrade_flag = hdf_fh[f'{k}/degrade_flag']
-    delta_time = np.array(hdf_fh[f'{k}/delta_time']) #* 1000 + 1514764800000
-
-    elev_highestreturn = hdf_fh[f'{k}/elev_highestreturn']
-    elev_lowestmode = hdf_fh[f'{k}/elev_lowestmode']
-
-    elevation_bias_flag = hdf_fh[f'{k}/elevation_bias_flag']
-    elevation_bin0_error = hdf_fh[f'{k}/elevation_bin0_error']
-    energy_total = hdf_fh[f'{k}/energy_total']
-
-    # geolocation: see below for extraction by algorithms
-
-    #land_cover_data
-    landsat_treecover = hdf_fh[f'{k}/land_cover_data/landsat_treecover']
-    modis_nonvegetated = hdf_fh[f'{k}/land_cover_data/modis_nonvegetated']
-    modis_nonvegetated_sd = hdf_fh[f'{k}/land_cover_data/modis_nonvegetated_sd']
-    modis_treecover = hdf_fh[f'{k}/land_cover_data/modis_treecover']
-    modis_treecover_sd = hdf_fh[f'{k}/land_cover_data/modis_treecover_sd']
-
-    lat_highestreturn = hdf_fh[f'{k}/lat_highestreturn']
-    #lat_lowestmode: see lat above
-
-    latitude_bin0_error = hdf_fh[f'{k}/latitude_bin0_error']
-
-    lon_highestreturn = hdf_fh[f'{k}/lon_highestreturn']
-    #lon_lowestmode: see lon above
-    longitude_bin0_error = hdf_fh[f'{k}/longitude_bin0_error']
-
-    master_frac = hdf_fh[f'{k}/master_frac']
-    master_int = hdf_fh[f'{k}/master_int']
-    mean_sea_surface = hdf_fh[f'{k}/mean_sea_surface']
-    num_detectedmodes = hdf_fh[f'{k}/num_detectedmodes']
-
-    quality_flag = hdf_fh[f'{k}/quality_flag']
-
-    #rh: this is essentially rh_a1, ignore
-
-    selected_algorithm = hdf_fh[f'{k}/selected_algorithm']
-    selected_mode = hdf_fh[f'{k}/selected_mode']
-
-    # should this be ignored
-    sensitivity = hdf_fh[f'{k}/sensitivity']
-
-    shot_number = hdf_fh[f'{k}/shot_number']
-    solar_azimuth = hdf_fh[f'{k}/solar_azimuth']
-    solar_elevation = hdf_fh[f'{k}/solar_elevation']
-    surface_flag = hdf_fh[f'{k}/surface_flag']
-
-    #group rx_1gaussfit
-    rx_gamplitude = hdf_fh[f'{k}/rx_1gaussfit/rx_gamplitude']
-    rx_gamplitude_error = hdf_fh[f'{k}/rx_1gaussfit/rx_gamplitude_error']
-    rx_gbias = hdf_fh[f'{k}/rx_1gaussfit/rx_gbias']
-    rx_gbias_error = hdf_fh[f'{k}/rx_1gaussfit/rx_gbias_error']
-    rx_gchisq = hdf_fh[f'{k}/rx_1gaussfit/rx_gchisq']
-    rx_gflag = hdf_fh[f'{k}/rx_1gaussfit/rx_gflag']
-    rx_giters = hdf_fh[f'{k}/rx_1gaussfit/rx_giters']
-    rx_gloc = hdf_fh[f'{k}/rx_1gaussfit/rx_gloc']
-    rx_gloc_error = hdf_fh[f'{k}/rx_1gaussfit/rx_gloc_error']
-    rx_gwidth = hdf_fh[f'{k}/rx_1gaussfit/rx_gwidth']
-    rx_gwidth_error = hdf_fh[f'{k}/rx_1gaussfit/rx_gwidth_error']
-
-    # These are single value array, ignoring
-    # mpfit_max_func_evals = hdf_fh[f'{k}/rx_1gaussfit/ancillary/mpfit_max_func_evals']
-    # mpfit_maxiters = hdf_fh[f'{k}/rx_1gaussfit/ancillary/mpfit_maxiters']
-    # mpfit_tolerance = hdf_fh[f'{k}/rx_1gaussfit/ancillary/mpfit_tolerance']
-    # rx_constraint_gamplitude_lower = hdf_fh[f'{k}/rx_1gaussfit/ancillary/rx_constraint_gamplitude_lower']
-    # rx_constraint_gamplitude_upper = hdf_fh[f'{k}/rx_1gaussfit/ancillary/rx_constraint_gamplitude_upper']
-    # rx_constraint_gloc_lower = hdf_fh[f'{k}/rx_1gaussfit/ancillary/rx_constraint_gloc_lower']
-    # rx_constraint_gloc_upper = hdf_fh[f'{k}/rx_1gaussfit/ancillary/rx_constraint_gloc_upper']
-    # rx_estimate_bias = hdf_fh[f'{k}/rx_1gaussfit/ancillary/rx_estimate_bias']
-    # rx_mean_noise_level = hdf_fh[f'{k}/rx_1gaussfit/ancillary/rx_mean_noise_level']
-    # rx_smoothwidth = hdf_fh[f'{k}/rx_1gaussfit/ancillary/rx_smoothwidth']
-
-    #group rx_assess
-    rx_assess_mean = hdf_fh[f'{k}/rx_assess/mean']
-    rx_assess_mean_64kadjusted = hdf_fh[f'{k}/rx_assess/mean_64kadjusted']
-    rx_assess_ocean_calibration_shot_flag = hdf_fh[f'{k}/rx_assess/ocean_calibration_shot_flag']
-    rx_assess_quality_flag = hdf_fh[f'{k}/rx_assess/quality_flag']
-    rx_assess_flag = hdf_fh[f'{k}/rx_assess/rx_assess_flag']
-    rx_clipbin0 = hdf_fh[f'{k}/rx_assess/rx_clipbin0']
-    rx_clipbin_count = hdf_fh[f'{k}/rx_assess/rx_clipbin_count']
-    rx_energy = hdf_fh[f'{k}/rx_assess/rx_energy']
-    rx_maxamp = hdf_fh[f'{k}/rx_assess/rx_maxamp']
-    rx_maxpeakloc = hdf_fh[f'{k}/rx_assess/rx_maxpeakloc']
-    sd_corrected = hdf_fh[f'{k}/rx_assess/sd_corrected']
-
-    # These are single valued array, ignoring
-    # rx_ampbounds_ll = hdf_fh[f'{k}/rx_assess/ancillary/rx_ampbounds_ll']
-    # rx_ampbounds_ul = hdf_fh[f'{k}/rx_assess/ancillary/rx_ampbounds_ul']
-    # rx_clipamp = hdf_fh[f'{k}/rx_assess/ancillary/rx_clipamp']
-    # rx_pulsethresh = hdf_fh[f'{k}/rx_assess/ancillary/rx_pulsethresh']
-    # rx_ringthresh = hdf_fh[f'{k}/rx_assess/ancillary/rx_ringthresh']
-    # smoothing_width_locs = hdf_fh[f'{k}/rx_assess/ancillary/smoothing_width_locs']
-
-    metadata = {
-      "lat_lowestmode":                 lat_lowestmode,
-      "lon_lowestmode":                 lon_lowestmode,
-      "beam":                           beam,
-      "channel":                        channel,
-      "degrade_flag":                   degrade_flag,
-      "delta_time":                     delta_time,
-      "elev_highestreturn":             elev_highestreturn,
-      "elev_lowestmode":                elev_lowestmode,
-      "elevation_bias_flag":            elevation_bias_flag,
-      "elevation_bin0_error":           elevation_bin0_error,
-      "energy_total":                   energy_total,
-      "landsat_treecover":              landsat_treecover,
-      "modis_nonvegetated":             modis_nonvegetated,
-      "modis_nonvegetated_sd":          modis_nonvegetated_sd,
-      "modis_treecover":                modis_treecover,
-      "modis_treecover_sd":             modis_treecover_sd,
-      "lat_highestreturn":              lat_highestreturn,
-      "latitude_bin0_error":            latitude_bin0_error,
-      "lon_highestreturn":              lon_highestreturn,
-      "longitude_bin0_error":           longitude_bin0_error,
-      "master_frac":                    master_frac,
-      "master_int":                     master_int,
-      "mean_sea_surface":               mean_sea_surface,
-      "num_detectedmodes":              num_detectedmodes,
-      "quality_flag":                   quality_flag,
-      "selected_algorithm":             selected_algorithm,
-      "selected_mode":                  selected_mode,
-      "sensitivity":                    sensitivity,
-      "shot_number":                    shot_number,
-      "solar_azimuth":                  solar_azimuth,
-      "solar_elevation":                solar_elevation,
-      "surface_flag":                   surface_flag,
-      "rx_gamplitude":                  rx_gamplitude,
-      "rx_gamplitude_error":            rx_gamplitude_error,
-      "rx_gbias":                       rx_gbias,
-      "rx_gbias_error":                 rx_gbias_error,
-      "rx_gchisq":                      rx_gchisq,
-      "rx_gflag":                       rx_gflag,
-      "rx_giters":                      rx_giters,
-      "rx_gloc":                        rx_gloc,
-      "rx_gloc_error":                  rx_gloc_error,
-      "rx_gwidth":                      rx_gwidth,
-      "rx_gwidth_error":                rx_gwidth_error,
-      "rx_assess_mean":                 rx_assess_mean,
-      "rx_assess_mean_64kadjusted":     rx_assess_mean_64kadjusted,
-      "rx_assess_ocean_calibration_sho": rx_assess_ocean_calibration_shot_flag,
-      "rx_assess_quality_flag":         rx_assess_quality_flag,
-      "rx_assess_flag":                 rx_assess_flag,
-      "rx_clipbin0":                    rx_clipbin0,
-      "rx_clipbin_count":               rx_clipbin_count,
-      "rx_energy":                      rx_energy,
-      "rx_maxamp":                      rx_maxamp,
-      "rx_maxpeakloc":                  rx_maxpeakloc,
-      "sd_corrected":                   sd_corrected
-    }
-
-    dataframe = pd.DataFrame(metadata)
-
-    for a in range(1, 1 + num_algorithms()):
-      rh = hdf_fh[f'{k}/geolocation/rh_a{a}']
-      qa = hdf_fh[f'{k}/geolocation/quality_flag_a{a}']
-
-      rx_algrunflag = hdf_fh[f'{k}/rx_processing_a{a}/rx_algrunflag']
-      zcross = hdf_fh[f'{k}/rx_processing_a{a}/zcross']
-      toploc = hdf_fh[f'{k}/rx_processing_a{a}/toploc']
-
-      rhq = np.column_stack((rh, qa, rx_algrunflag, zcross, toploc))
-      names = [f'rh{x}_a{a}' for x in range(101)] + [f'quality_flag_a{a}',f'rx_algrunflag_a{a}',f'zcross_a{a}',f'toploc_a{a}']
-      drhq = pd.DataFrame(rhq, columns=names)
-      tmp = pd.concat((dataframe, drhq), axis=1)
-      dataframe = tmp
-      tmp = None
-
-    dataframe.to_csv(csv_fh, float_format='%3.6f', index=False, header=is_first, line_terminator='\n')
-    is_first = False
-    dataframe = None
->>>>>>> b8531704
 
 def main(argv):
   extract_values(argv[1], argv[2])
