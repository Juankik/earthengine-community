<<<<<<< HEAD
#!/usr/bin/env python
# Copyright 2019 The Google Earth Engine Community Authors
=======
#!/usr/bin/env python3
# Copyright 2019 Google LLC
>>>>>>> e37e93d4
#
# Licensed under the Apache License, Version 2.0 (the "License");
# you may not use this file except in compliance with the License.
# You may obtain a copy of the License at
#
#     https://www.apache.org/licenses/LICENSE-2.0
#
# Unless required by applicable law or agreed to in writing, software
# distributed under the License is distributed on an "AS IS" BASIS,
# WITHOUT WARRANTIES OR CONDITIONS OF ANY KIND, either express or implied.
# See the License for the specific language governing permissions and
# limitations under the License.
"""Pushes required toolkit source to an Earth Engine repo."""

import argparse
import os
import subprocess

SCRIPT_DIR = os.path.dirname(os.path.abspath(__file__))
# Temporary local directory where Git repository will be cloned.
WORK_PATH = '%s/.ee_repo_sync' % SCRIPT_DIR
GIT_BASE_URL = 'https://earthengine.googlesource.com'
ORIGINAL_REQUIRE_PATH = 'users/google/toolkits:landcover/'
SOURCE_PATHS = ['api.js', 'impl', 'examples']


def search_replace(start_path, ext, original, replacement):
    for dir_name, dirs, files in os.walk(start_path):
        if dir_name == '.git':
            continue
        for file in files:
            if not file.endswith(ext):
                continue
            path = os.path.join(dir_name, file)
            original_file = ''
            with open(path) as f:
                original_file = f.read()
            updated_file = original_file.replace(
                original, replacement)
            if (original_file != updated_file):
                with open(path, 'w') as f:
                    f.write(updated_file)


# Declare args and help text
parser = argparse.ArgumentParser(
    description='''
    Pushes required toolkit source to an Earth Engine repo, updating require()
    paths as necessary, overwriting remote changes.
    Example usage:
    ./ee_repo_sync.py
      --target_repo=users/%s/toolkits
      --target_path=landcover
    ''' % os.getlogin())
parser.add_argument('--target_repo', required=True,
                    help='Destination Earth Engine repo path (required)')
parser.add_argument('--target_path',
                    help='Destination path in target repo (default: root)')
args = parser.parse_args()

print('''
    NOTE: If you receive PERMISSION_DENIED errors, be sure you have access
    to the specified repo, and that you have logged in following instructions
    at https://www.googlesource.com/new-password and try again.
''')

# Build paths
repo = args.target_repo
target_path = args.target_path
repo_url = GIT_BASE_URL + '/' + repo
clone_path = os.path.expanduser(os.path.join(WORK_PATH, repo))
write_path = os.path.join(clone_path, target_path)
new_require_path = repo + ':'
if (target_path):
    new_require_path += target_path + '/'

# Clone or pull repo to home dir
if os.path.isdir(clone_path):
    print('%s exists. Pulling latest from remote.' % clone_path)
    subprocess.check_output(['git', '-C', clone_path, 'pull', '--quiet'])
else:
    print("%s doesn't already exist." % clone_path)
    subprocess.check_output(['git', 'clone', repo_url, clone_path])

subprocess.check_output(['mkdir', '-p', write_path])

# Copy selected files to local clone
for source in SOURCE_PATHS:
    subprocess.check_output(['rsync', '--archive', '--delete-excluded',
                             "--include='*.js'",
                             "--exclude='*'",
                             source,
                             write_path])

# Search and replace paths in source files
search_replace(write_path, '.js', ORIGINAL_REQUIRE_PATH, new_require_path)

# Commit and push changes
subprocess.check_output(
    ["git", "-C", clone_path, "add", clone_path])

# Only proceed if there are staged changes
if subprocess.run(["git", "-C", clone_path, "diff-index", "--quiet", "HEAD"]
                  ).returncode == 0:
    exit(0)

subprocess.check_output(["git", "-C", clone_path, "commit", "-m",
                         "Automated commit by ee_repo_sync.py"])
subprocess.check_output(["git", "-C", clone_path, "push"])<|MERGE_RESOLUTION|>--- conflicted
+++ resolved
@@ -1,10 +1,5 @@
-<<<<<<< HEAD
-#!/usr/bin/env python
+#!/usr/bin/env python3
 # Copyright 2019 The Google Earth Engine Community Authors
-=======
-#!/usr/bin/env python3
-# Copyright 2019 Google LLC
->>>>>>> e37e93d4
 #
 # Licensed under the Apache License, Version 2.0 (the "License");
 # you may not use this file except in compliance with the License.
